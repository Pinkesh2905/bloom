*.pyc
__pycache__/
db.sqlite3
.env
<<<<<<< HEAD
# Ignore all media files
/media/*
# BUT keep default profile image and therapist images
!media/default.jpg
!media/therapists/
!media/profile_pics/.keep
/staticfiles
.env*
*.log
=======
*.log
/staticfiles/
/media/
/node_modules/
venv/
>>>>>>> 39a1008d
<|MERGE_RESOLUTION|>--- conflicted
+++ resolved
@@ -2,20 +2,11 @@
 __pycache__/
 db.sqlite3
 .env
-<<<<<<< HEAD
-# Ignore all media files
-/media/*
-# BUT keep default profile image and therapist images
-!media/default.jpg
-!media/therapists/
-!media/profile_pics/.keep
+/media
 /staticfiles
 .env*
-*.log
-=======
 *.log
 /staticfiles/
 /media/
 /node_modules/
-venv/
->>>>>>> 39a1008d
+venv/